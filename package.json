{
  "name": "next-saas",
  "version": "0.1.0",
  "private": true,
  "scripts": {
    "dev": "next dev --port 4002",
    "build": "next build",
    "start": "next start --port 4002",
    "check-types": "tsc --pretty --noEmit",
    "check-format": "prettier --check .",
    "check-lint": "eslint . --ext ts --ext tsx --ext js",
    "format": "prettier --write .",
    "test-all": "npm run check-format && npm run check-lint && npm run check-types && npm run build",
    "prepare": "husky install",
    "playwright:update": "playwright install && playwright install-deps",
    "test:e2e": "playwright test",
    "test": "jest",
    "test:watch": "jest --watch",
    "test:cov": "jest --coverage --env=jsdom"
  },
  "dependencies": {
    "@boxyhq/saml-jackson": "1.9.0",
    "@heroicons/react": "2.0.17",
<<<<<<< HEAD
=======
    "@boxyhq/saml-jackson": "1.9.6",
>>>>>>> 7e2b1088
    "@hookform/resolvers": "2.9.11",
    "@next-auth/prisma-adapter": "1.0.5",
    "@prisma/client": "4.11.0",
    "@tailwindcss/typography": "0.5.9",
    "axios": "1.3.4",
    "babel-plugin-superjson-next": "0.4.5",
    "bcryptjs": "2.4.3",
    "classnames": "2.3.2",
    "cookies-next": "2.1.1",
    "formik": "2.2.9",
    "moment": "2.29.4",
    "next-auth": "4.20.1",
    "next": "12.3.4",
    "next-i18next": "13.2.2",
    "next-transpile-modules": "9.1.0",
    "nodemailer": "6.9.1",
    "react": "18.2.0",
    "react-daisyui": "2.5.0",
    "react-dom": "18.2.0",
    "react-hot-toast": "2.4.0",
    "react-icons": "4.8.0",
    "superjson": "1.12.2",
    "svix": "0.81.0",
    "swr": "2.1.0",
    "uuid": "8.3.2",
    "yup": "0.32.11",
    "zod": "3.21.4"
  },
  "devDependencies": {
    "@playwright/test": "1.27.1",
    "@tailwindcss/forms": "0.5.3",
    "@testing-library/jest-dom": "5.16.5",
    "@testing-library/react": "13.4.0",
    "@trivago/prettier-plugin-sort-imports": "^4.0.0",
    "@types/bcryptjs": "2.4.2",
    "@types/jest": "29.2.3",
    "@types/mocha": "10.0.1",
    "@types/node": "18.14.2",
    "@types/nodemailer": "6.4.6",
    "@types/react": "18.0.25",
    "@types/uuid": "8.3.4",
    "@typescript-eslint/eslint-plugin": "5.42.0",
    "@typescript-eslint/parser": "5.57.0",
    "eslint": "8.37.0",
    "eslint-config-next": "12.3.1",
    "eslint-config-prettier": "8.6.0",
    "eslint-plugin-react": "7.32.2",
    "husky": "8.0.2",
    "jest": "29.3.1",
    "jest-environment-jsdom": "29.4.1",
    "lint-staged": "13.1.2",
    "postcss": "8.4.21",
    "prettier": "2.7.1",
    "prettier-plugin-tailwindcss": "0.2.1",
    "prisma": "4.4.0",
    "tailwindcss": "3.3.1",
    "typescript": "4.8.4"
  },
  "husky": {
    "hooks": {
      "pre-commit": "lint-staged"
    }
  },
  "lint-staged": {
    "*.{js,ts}": "eslint --cache --fix",
    "*.{js,ts,css,md}": "prettier --write"
  }
}<|MERGE_RESOLUTION|>--- conflicted
+++ resolved
@@ -19,12 +19,8 @@
     "test:cov": "jest --coverage --env=jsdom"
   },
   "dependencies": {
-    "@boxyhq/saml-jackson": "1.9.0",
     "@heroicons/react": "2.0.17",
-<<<<<<< HEAD
-=======
     "@boxyhq/saml-jackson": "1.9.6",
->>>>>>> 7e2b1088
     "@hookform/resolvers": "2.9.11",
     "@next-auth/prisma-adapter": "1.0.5",
     "@prisma/client": "4.11.0",
