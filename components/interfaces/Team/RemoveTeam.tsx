--- conflicted
+++ resolved
@@ -14,11 +14,7 @@
 
   const removeTeam = async () => {
     const confirm = window.confirm(
-<<<<<<< HEAD
-      "Are you sure you want to remove this team? This action cannot be undone."
-=======
       'Are you sure you want to remove this team? This action cannot be undone.'
->>>>>>> 5b14cd6a
     );
 
     if (!confirm) return;
